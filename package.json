{
  "name": "@bitwarden/jslib",
  "version": "0.0.0",
  "description": "Common code used across Bitwarden JavaScript projects.",
  "keywords": [
    "bitwarden"
  ],
  "author": "Bitwarden Inc.",
  "homepage": "https://bitwarden.com",
  "repository": {
    "type": "git",
    "url": "https://github.com/bitwarden/jslib"
  },
  "license": "GPL-3.0",
  "scripts": {
    "clean": "rimraf dist/**/*",
    "build": "npm run clean && ttsc",
    "build:watch": "npm run clean && ttsc -watch",
    "lint": "tslint '*/src/**/*.ts' 'spec/**/*.ts'",
    "lint:fix": "tslint '*/src/**/*.ts' 'spec/**/*.ts' --fix",
    "test": "karma start ./spec/support/karma.conf.js --single-run",
    "test:watch": "karma start ./spec/support/karma.conf.js",
    "test:node": "npm run build && jasmine",
    "test:node:watch": "concurrently -k -n TSC,Node -c yellow,cyan \"npm run build:watch\" \"nodemon -w ./dist --delay 500ms --exec jasmine\""
  },
  "devDependencies": {
<<<<<<< HEAD
    "@fluffy-spoon/substitute": "^1.179.0",
    "@types/commander": "^2.12.2",
    "@types/form-data": "^2.2.1",
    "@types/inquirer": "^0.0.43",
    "@types/jasmine": "^3.3.12",
    "@types/lowdb": "^1.0.5",
    "@types/lunr": "^2.3.3",
    "@types/node": "^10.17.28",
    "@types/node-fetch": "^2.1.2",
    "@types/node-forge": "^0.7.5",
    "@types/papaparse": "^4.5.3",
    "@types/tldjs": "^2.3.0",
    "@types/webcrypto": "0.0.28",
    "@types/worker-plugin": "^4.0.1",
    "@types/zxcvbn": "^4.4.0",
    "concurrently": "3.5.1",
    "cssstyle": "1.2.1",
    "electron": "11.3.0",
    "jasmine": "^3.3.1",
    "jasmine-core": "^3.3.0",
    "jasmine-spec-reporter": "^4.2.1",
=======
    "@fluffy-spoon/substitute": "^1.202.0",
    "@types/jasmine": "^3.7.6",
    "@types/node": "^14.17.1",
    "concurrently": "^6.1.0",
    "jasmine": "^3.7.0",
    "jasmine-core": "^3.7.1",
>>>>>>> c9b13e4d
    "jasmine-ts-console-reporter": "^3.1.1",
    "jsdom": "^16.5.3",
    "karma": "^6.3.2",
    "karma-chrome-launcher": "^3.1.0",
    "karma-cli": "^2.0.0",
    "karma-detect-browsers": "^2.3.3",
    "karma-firefox-launcher": "^2.1.0",
    "karma-jasmine": "^4.0.1",
    "karma-jasmine-html-reporter": "^1.5.4",
    "karma-safari-launcher": "^1.0.0",
    "karma-webpack": "^4.0.2",
    "nodemon": "^2.0.7",
    "rimraf": "^3.0.2",
    "ts-loader": "^8.1.0",
    "tslint": "^6.1.3",
    "ttypescript": "^1.5.12",
    "typemoq": "^2.1.0",
<<<<<<< HEAD
    "typescript": "3.8.3",
    "worker-plugin": "^5.0.0"
=======
    "typescript": "4.1.5",
    "typescript-transform-paths": "^2.2.3",
    "webpack": "^4.46.0"
>>>>>>> c9b13e4d
  },
  "dependencies": {
    "@bitwarden/jslib-angular": "file:angular",
    "@bitwarden/jslib-common": "file:common",
    "@bitwarden/jslib-electron": "file:electron",
    "@bitwarden/jslib-node": "file:node"
  },
  "engines": {
    "node": "~14",
    "npm": "~7"
  }
}<|MERGE_RESOLUTION|>--- conflicted
+++ resolved
@@ -24,36 +24,12 @@
     "test:node:watch": "concurrently -k -n TSC,Node -c yellow,cyan \"npm run build:watch\" \"nodemon -w ./dist --delay 500ms --exec jasmine\""
   },
   "devDependencies": {
-<<<<<<< HEAD
-    "@fluffy-spoon/substitute": "^1.179.0",
-    "@types/commander": "^2.12.2",
-    "@types/form-data": "^2.2.1",
-    "@types/inquirer": "^0.0.43",
-    "@types/jasmine": "^3.3.12",
-    "@types/lowdb": "^1.0.5",
-    "@types/lunr": "^2.3.3",
-    "@types/node": "^10.17.28",
-    "@types/node-fetch": "^2.1.2",
-    "@types/node-forge": "^0.7.5",
-    "@types/papaparse": "^4.5.3",
-    "@types/tldjs": "^2.3.0",
-    "@types/webcrypto": "0.0.28",
-    "@types/worker-plugin": "^4.0.1",
-    "@types/zxcvbn": "^4.4.0",
-    "concurrently": "3.5.1",
-    "cssstyle": "1.2.1",
-    "electron": "11.3.0",
-    "jasmine": "^3.3.1",
-    "jasmine-core": "^3.3.0",
-    "jasmine-spec-reporter": "^4.2.1",
-=======
     "@fluffy-spoon/substitute": "^1.202.0",
     "@types/jasmine": "^3.7.6",
     "@types/node": "^14.17.1",
     "concurrently": "^6.1.0",
     "jasmine": "^3.7.0",
     "jasmine-core": "^3.7.1",
->>>>>>> c9b13e4d
     "jasmine-ts-console-reporter": "^3.1.1",
     "jsdom": "^16.5.3",
     "karma": "^6.3.2",
@@ -71,14 +47,9 @@
     "tslint": "^6.1.3",
     "ttypescript": "^1.5.12",
     "typemoq": "^2.1.0",
-<<<<<<< HEAD
-    "typescript": "3.8.3",
-    "worker-plugin": "^5.0.0"
-=======
     "typescript": "4.1.5",
     "typescript-transform-paths": "^2.2.3",
     "webpack": "^4.46.0"
->>>>>>> c9b13e4d
   },
   "dependencies": {
     "@bitwarden/jslib-angular": "file:angular",
