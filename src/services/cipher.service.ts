--- conflicted
+++ resolved
@@ -75,14 +75,10 @@
 
     constructor(private cryptoService: CryptoService, private userService: UserService,
         private settingsService: SettingsService, private apiService: ApiService,
-<<<<<<< HEAD
-        private storageService: StorageService, private i18nService: I18nService,
-        private searchService: () => SearchService, private webWorkerService: WebWorkerService,
-        private secureStorageService: StorageService, private consoleLogService: LogService) {
-=======
         private fileUploadService: FileUploadService, private storageService: StorageService,
-        private i18nService: I18nService, private searchService: () => SearchService) {
->>>>>>> 372e1398
+        private i18nService: I18nService, private searchService: () => SearchService,
+        private webWorkerService: WebWorkerService, private secureStorageService: StorageService,
+        private consoleLogService: LogService) {
     }
 
     get decryptedCipherCache() {
